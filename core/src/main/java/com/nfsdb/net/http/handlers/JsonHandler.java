/*******************************************************************************
 *  _  _ ___ ___     _ _
 * | \| | __/ __| __| | |__
 * | .` | _|\__ \/ _` | '_ \
 * |_|\_|_| |___/\__,_|_.__/
 *
 * Copyright (c) 2014-2016. The NFSdb project and its contributors.
 *
 * Licensed under the Apache License, Version 2.0 (the "License");
 * you may not use this file except in compliance with the License.
 * You may obtain a copy of the License at
 *
 * http://www.apache.org/licenses/LICENSE-2.0
 *
 * Unless required by applicable law or agreed to in writing, software
 * distributed under the License is distributed on an "AS IS" BASIS,
 * WITHOUT WARRANTIES OR CONDITIONS OF ANY KIND, either express or implied.
 * See the License for the specific language governing permissions and
 * limitations under the License.
 ******************************************************************************/

package com.nfsdb.net.http.handlers;

import com.nfsdb.ex.*;
import com.nfsdb.factory.JournalReaderFactory;
import com.nfsdb.factory.configuration.RecordColumnMetadata;
import com.nfsdb.factory.configuration.RecordMetadata;
import com.nfsdb.io.sink.CharSink;
import com.nfsdb.misc.Numbers;
import com.nfsdb.net.http.ChunkedResponse;
import com.nfsdb.net.http.ContextHandler;
import com.nfsdb.net.http.IOContext;
import com.nfsdb.ql.Record;
import com.nfsdb.ql.RecordCursor;
import com.nfsdb.ql.parser.QueryCompiler;
import sun.nio.cs.ArrayEncoder;

import java.io.IOException;
import java.nio.charset.Charset;
import java.nio.charset.CharsetEncoder;
import java.nio.charset.UnsupportedCharsetException;
import java.util.Iterator;

public class JsonHandler implements ContextHandler {
    private static final int PAGE_SIZE = 100;
    private static final ArrayEncoder UTF8Encoder;
    private static final ThreadLocal threadLocalCharBuffer = new ThreadLocal() {
        protected char[] initialValue() {
            return new char[1];
        }
    };
    private static final ThreadLocal threadLocalByteBuffer = new ThreadLocal() {
        protected byte[] initialValue() {
            return new byte[4];
        }
    };
    private static final ThreadLocal threadLocalStringBuilder = new ThreadLocal() {
        protected StringBuilder initialValue() {
            return new StringBuilder(20);
        }
    };
    private JournalReaderFactory factory;

    public JsonHandler(JournalReaderFactory journalFactory) {
        this.factory = journalFactory;
    }

    @Override
    public void handle(IOContext context) throws IOException {
        // Reused for UTF-8 encoding.
        final byte[] encoded = (byte[])threadLocalByteBuffer.get();
        final char[] encodingChar = (char[])threadLocalCharBuffer.get();

        ChunkedResponse r = context.chunkedResponse();
        CharSequence query = context.request.getUrlParam("query");
        long skip = 0;
        long stop = -1;

        CharSequence limit = context.request.getUrlParam("limit");

        if (limit != null) {
            int sepPos = separatorPos(limit);
            try {
                if (sepPos > 0) {
                    skip = Numbers.parseLong(limit, 0, sepPos);
                    if (sepPos + 1 < limit.length()) {
                        stop = Numbers.parseLong(limit, sepPos + 1, limit.length());
                    }
                }
                else {
                    stop = Numbers.parseLong(limit);
                }
            } catch (NumericException ex) {
            }
        }

        if (query == null || query.length() == 0) {
            r.status(200, "application/json; charset=utf-8");
            r.sendHeader();
            sendQuery(r, "", null, null);
            r.put("\"}");
            r.sendChunk();
            r.done();
            return;
        }

        QueryCompiler qc = new QueryCompiler(factory);
        try {
            RecordCursor<? extends Record> records = qc.compile(query);
            r.status(200, "application/json; charset=utf-8");
            r.sendHeader();
            sendQuery(r, query, encodingChar, encoded);
            RecordMetadata metadata = records.getMetadata();
            context.metadata = metadata;
            context.records = records.iterator();
            context.count = 0;
            context.skip = skip;
            context.stop = stop;

            // List columns.
            int columnCount = metadata.getColumnCount();
            r.put(", \"columns\":[");
            for(int i = 0; i < columnCount; i++) {
                RecordColumnMetadata column = metadata.getColumn(i);
                r.put("{\"name\":\"");
                r.put(column.getName());
                r.put("\",\"type\":\"");
                r.put(column.getType().name());
                r.put("\"}");
                if (i < columnCount - 1) {
                    r.put(',');
                }
            }
            r.put("], \"result\":[");

            resume(context);
        }
        catch (ParserException pex) {
            sendException(r, query, pex.getMessage(), 400, encodingChar, encoded);
        }
        catch (JournalException jex) {
            sendException(r, query, jex.getMessage(), 500, encodingChar, encoded);
        }
    }

    @Override
    public void resume(IOContext context) throws IOException {
        // Reused for UTF-8 encoding. Thread local
        final byte[] encoded = (byte[]) threadLocalByteBuffer.get();
        final char[] encodingChar = (char[]) threadLocalCharBuffer.get();
        final StringBuilder sb = (StringBuilder) threadLocalStringBuilder.get();
        ChunkedResponse r = context.chunkedResponse();

        while (true) {
            try {
                // Ditch check that we're not kicked out after sending last record.
                boolean moreExists = context.stop >= 0 && context.count > context.stop;
                if (!moreExists) {
                    Iterator<? extends Record> records = context.records;
                    RecordMetadata metadata = context.metadata;
                    int columnCount = metadata.getColumnCount();

                    while (context.current != null || records.hasNext()) {
                        if (context.current == null) {
                            context.current = records.next();
                            context.count++;
                        }

                        if (context.count > context.skip) {
                            if (context.stop >= 0 && context.count > context.stop) {
                                moreExists = true;
                                break;
                            }

                            r.bookmark();
                            if (context.count > context.skip + 1) {
                                // Record separator.
                                r.put(',');
                            }
                            r.put("{");
                            for (int col = 0; col < columnCount; col++) {
                                r.put('\"');
                                stringToJson(r, metadata.getColumn(col).getName(), encodingChar, encoded);
                                r.put("\":");
                                putValue(encoded, encodingChar, sb, r, metadata, context.current, col);

                                if (col < columnCount - 1) {
                                    r.put(',');
                                }
                            }

                            r.put("}");
                            if (context.count % 1000 == 0) {
                                System.out.printf("out %d rows\n", context.count);
                            }
                        }
                        context.current = null;
                    }
                }
                r.put(']');
                if (moreExists) {
                    r.put(",\"moreExist\":true");
                }
                r.put('}');
                r.sendChunk();
                r.done();
<<<<<<< HEAD
                return;
=======
                break;
>>>>>>> 1800a0d7
            } catch (ResponseContentBufferTooSmallException ex) {
                if (!r.resetToBookmark()){
                    // Nowhere to reset!
                    throw ex;
                }
                r.sendChunk();
            }
        }
    }

    private static int separatorPos(CharSequence str){
        if (str == null) return -1;
        for(int i =0; i < str.length();i++){
            if (str.charAt(i) == ',') {
                return i;
            }
        }
        return -1;
    }

    private static void sendQuery(ChunkedResponse r, CharSequence query, char[] charSource, byte[] encoded) {
        r.put("{ \"query\": \"");
        stringToJson(r, query != null ? query : "", charSource, encoded);
        r.put("\"");
    }

    private static void sendException(ChunkedResponse r, CharSequence query, CharSequence message, int status, char[] charSource, byte[] encoded) throws DisconnectedChannelException, SlowWritableChannelException {
        r.status(status, "application/json; charset=utf-8");
        r.sendHeader();
        sendQuery(r, query, charSource, encoded);
        r.put(", \"error\" : \"");
        stringToJson(r, message, charSource, encoded);
        r.put("\"}");
        r.sendChunk();
        r.done();
    }

    private static void putValue(byte[] encoded, char[] encodingChar, StringBuilder sb, ChunkedResponse r, RecordMetadata metadata, Record rec, int col) {
        RecordColumnMetadata column = metadata.getColumn(col);
        switch (column.getType()) {
            case BOOLEAN:
                r.put(rec.getBool(col) ? "true" : "false");
                break;
            case BYTE:
                byte b = rec.get(col);
                if (b == Byte.MIN_VALUE) {
                    r.put("null");
                }
                else {
                    Numbers.append(r, b);
                }
                break;
            case DOUBLE:
                double d = rec.getDouble(col);
                if (d == Double.NaN) {
                    r.put((CharSequence) null);
                    break;
                }

                if (d == Double.POSITIVE_INFINITY) {
                    d = Double.MAX_VALUE;
                }
                else if (d == Double.NEGATIVE_INFINITY) {
                    d = Double.MIN_VALUE;
                }
                putDouble(r, d, sb);
                break;

            case FLOAT:
                float f = rec.getFloat(col);
                if (f == Float.NaN) {
                    r.put((CharSequence) null);
                    break;
                }

               if (f == Float.POSITIVE_INFINITY) {
                   f = Float.MAX_VALUE;
                }
                else if (f == Float.NEGATIVE_INFINITY) {
                   f = Float.MIN_VALUE;
                }
                putDouble(r, f, sb);
                break;
            case INT:
                int iint = rec.getInt(col);
                if (iint == Integer.MIN_VALUE) {
                    r.put("null");
                    break;
                }
                Numbers.append(r, iint);
                break;
            case LONG:
            case DATE:
                Numbers.append(r, rec.getLong(col));
                break;
            case SHORT:
                Numbers.append(r, rec.getShort(col));
                break;
            case SYMBOL:
            case STRING:
                CharSequence str = rec.getStr(col);
                if (str == null) {
                    r.put("null");
                }
                else {
                    r.put('\"');
                    stringToJson(r, rec.getStr(col), encodingChar, encoded);
                    r.put('\"');
                }
                break;
            case BINARY:
                r.put('[');
                r.put(']');
                break;

            default:
                throw new IllegalArgumentException(String.format("Column type %s not supported",column.getType()));
        }
    }

    private static void putDouble(ChunkedResponse r, double d, StringBuilder stringBuilder) {
        Numbers.append(r, d, 10);
<<<<<<< HEAD
        //new Double(d).toString()
=======
>>>>>>> 1800a0d7
//        stringBuilder.setLength(0);
//        FloatingDecimal.BinaryToASCIIConverter converter = FloatingDecimal.getBinaryToASCIIConverter(d);
//        converter.appendTo(stringBuilder);
//        for(int i = 0; i < stringBuilder.length(); i++){
//            r.put(stringBuilder.charAt(i));
//        }
    }

    private static void stringToJson(CharSink r, CharSequence str, char[] charSource, byte[] encoded) {
        for(int i = 0; i < str.length(); i++) {
            char c = str.charAt(i);
            if (c < 128) {
                if (c != '\"' && c != '\\' && c != '/' && c != '\b' && c != '\f' && c != '\n' && c != '\r' && c != '\t') {
                    r.put(c);
                } else {
                    encodeControl(r, c);
                }
            }
            else if (c < 0xD800) {
                encodeUnicode(r, charSource, encoded, c);
            }
            else {
                throw new UnsupportedCharsetException("UTF-18 characters up to 0xD800 are supported only ");
            }
        }
    }

    private static void encodeUnicode(CharSink r, char[] charSource, byte[] encoded, char c) {
        if (UTF8Encoder == null) {
            throw new UnsupportedCharsetException("UTF-18 characters up to 0x80 are supported only.");
        }
        // Encode utf-8
        charSource[0] = c;
        int len = UTF8Encoder.encode(charSource, 0, 1, encoded);
        for(int j = 0; j < len; j++){
            r.put((char)encoded[j]);
        }
    }

    private static void encodeControl(CharSink r, char c) {
        if (c == '\"' ||  c == '\\' || c == '/') {
            r.put('\\');
            r.put(c);
            return;
        }

        if (c == '\b') {
            r.put("\\b");
        }
        else if (c == '\f') {
            r.put("\\f");
        }
        else if (c == '\n') {
            r.put("\\n");
        }
        else if (c == '\r') {
            r.put("\\r");
        }
        else if (c == '\t') {
            r.put("\\t");
        }
    }

    static {
        CharsetEncoder encoder = Charset.forName("utf-8").newEncoder();
        if (encoder instanceof ArrayEncoder) {
            UTF8Encoder = (ArrayEncoder) encoder;
        } else {
            UTF8Encoder = null;
        }
    }
}<|MERGE_RESOLUTION|>--- conflicted
+++ resolved
@@ -190,9 +190,6 @@
                             }
 
                             r.put("}");
-                            if (context.count % 1000 == 0) {
-                                System.out.printf("out %d rows\n", context.count);
-                            }
                         }
                         context.current = null;
                     }
@@ -204,11 +201,7 @@
                 r.put('}');
                 r.sendChunk();
                 r.done();
-<<<<<<< HEAD
-                return;
-=======
-                break;
->>>>>>> 1800a0d7
+                break;
             } catch (ResponseContentBufferTooSmallException ex) {
                 if (!r.resetToBookmark()){
                     // Nowhere to reset!
@@ -331,10 +324,6 @@
 
     private static void putDouble(ChunkedResponse r, double d, StringBuilder stringBuilder) {
         Numbers.append(r, d, 10);
-<<<<<<< HEAD
-        //new Double(d).toString()
-=======
->>>>>>> 1800a0d7
 //        stringBuilder.setLength(0);
 //        FloatingDecimal.BinaryToASCIIConverter converter = FloatingDecimal.getBinaryToASCIIConverter(d);
 //        converter.appendTo(stringBuilder);
